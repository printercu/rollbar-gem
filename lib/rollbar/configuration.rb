--- conflicted
+++ resolved
@@ -38,11 +38,8 @@
     attr_accessor :randomize_scrub_length
     attr_accessor :uncaught_exception_level
     attr_accessor :scrub_headers
-<<<<<<< HEAD
     attr_accessor :sidekiq_threshold
-=======
     attr_accessor :verify_ssl_peer
->>>>>>> 7256113e
     attr_accessor :use_async
     attr_accessor :use_eventmachine
     attr_accessor :web_base
