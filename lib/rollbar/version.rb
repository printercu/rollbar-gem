--- conflicted
+++ resolved
@@ -1,7 +1,3 @@
 module Rollbar
-<<<<<<< HEAD
-  VERSION = "0.12.13"
-=======
-  VERSION = "0.12.12.1"
->>>>>>> 7094691e
+  VERSION = "0.12.13" 
 end