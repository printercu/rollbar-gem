--- conflicted
+++ resolved
@@ -26,7 +26,6 @@
 
 module Rollbar
   MAX_PAYLOAD_SIZE = 128 * 1024 #128kb
-<<<<<<< HEAD
   ATTACHMENT_CLASSES = %w[
     ActionDispatch::Http::UploadedFile
     Rack::Multipart::UploadedFile
@@ -48,9 +47,8 @@
       else
         @configuration = ::Rollbar::Configuration.new
       end
-=======
-
-  class << self
+    end
+
     attr_writer :configuration
     attr_accessor :last_report
 
@@ -79,7 +77,6 @@
       yield(configuration)
 
       require_hooks
->>>>>>> f0d38869
     end
 
     def scope(options = {})
@@ -165,7 +162,6 @@
       log('warning', *args)
     end
 
-<<<<<<< HEAD
     # See log() above
     def warning(*args)
       log('warning', *args)
@@ -175,43 +171,6 @@
     def error(*args)
       log('error', *args)
     end
-=======
-    def log_warning(message)
-      begin
-        logger.warn message
-      rescue => e
-        puts "[Rollbar] Error logging warning:"
-        puts "[Rollbar] #{message}"
-      end
-    end
-
-    def log_debug(message)
-      begin
-        logger.debug message
-      rescue => e
-        puts "[Rollbar] Error logging debug"
-        puts "[Rollbar] #{message}"
-      end
-    end
-
-    def default_async_handler
-      return Rollbar::Delay::GirlFriday if defined?(GirlFriday)
-
-      Rollbar::Delay::Thread
-    end
-
-    private
-
-    def attach_request_data(payload, request_data)
-      if request_data[:route]
-        route = request_data[:route]
-
-        # make sure route is a hash built by RequestDataExtractor in rails apps
-        if route.is_a?(Hash) and not route.empty?
-          payload[:context] = "#{request_data[:route][:controller]}" + '#' + "#{request_data[:route][:action]}"
-        end
-      end
->>>>>>> f0d38869
 
     # See log() above
     def critical(*args)
@@ -546,14 +505,22 @@
       end
     end
 
-<<<<<<< HEAD
     def write_payload(payload)
+      if configuration.use_async
+        @file_semaphore.synchronize {
+          do_write_payload(payload)
+        }
+      else
+        do_write_payload(payload)
+      end
+    end
+
+    def do_write_payload(payload)
       log_info '[Rollbar] Writing payload to file'
 
       begin
         unless @file
-          filepath = configuration.filepath || 'reports.rollbar'
-          @file = File.open(filepath, "a")
+          @file = File.open(configuration.filepath, "a")
         end
 
         @file.puts payload
@@ -593,7 +560,17 @@
       }
 
       failsafe_payload = {
-=======
+        'access_token' => configuration.access_token,
+        'data' => failsafe_data
+      }
+
+      begin
+        schedule_payload(failsafe_payload)
+      rescue => e
+        log_error "[Rollbar] Error sending failsafe : #{e}"
+      end
+    end
+
     def schedule_payload(payload)
       return if payload.nil?
 
@@ -604,12 +581,18 @@
       else
         process_payload(payload)
       end
+    end
+
+    def default_async_handler
+      return Rollbar::Delay::GirlFriday if defined?(GirlFriday)
+
+      Rollbar::Delay::Thread
     end
 
     def process_async_payload(payload)
       configuration.async_handler ||= default_async_handler
       configuration.async_handler.call(payload)
-    rescue
+    rescue => e
       if configuration.failover_handlers.empty?
         log_error '[Rollbar] Async handler failed, and there are no failover handlers configured. See the docs for "failover_handlers"'
         return
@@ -631,20 +614,6 @@
 
           log_error "[Rollbar] All failover handlers failed while processing payload: #{MultiJson.dump(payload)}"
         end
-      end
-    end
-
-    def build_payload(data)
-      payload = {
->>>>>>> f0d38869
-        'access_token' => configuration.access_token,
-        'data' => failsafe_data
-      }
-
-      begin
-        schedule_payload(failsafe_payload)
-      rescue => e
-        log_error "[Rollbar] Error sending failsafe : #{e}"
       end
     end
 
@@ -676,21 +645,6 @@
       result
     end
 
-    def default_async_handler(payload)
-      if defined?(GirlFriday)
-        unless @queue
-          @queue = GirlFriday::WorkQueue.new(nil, :size => 5) do |payload|
-            process_payload(payload)
-          end
-        end
-
-        @queue.push(payload)
-      else
-        log_warning '[Rollbar] girl_friday not found to handle async call, falling back to Thread'
-        Thread.new { process_payload(payload) }
-      end
-    end
-
     ## Logging
     %w(debug info warn error).each do |level|
       define_method(:"log_#{level}") do |message|
@@ -722,7 +676,6 @@
       yield(configuration)
     end
 
-<<<<<<< HEAD
     def configure
       # if configuration.enabled has not been set yet (is still 'nil'), set to true.
       configuration.enabled = true if configuration.enabled.nil?
@@ -737,13 +690,6 @@
       @configuration.enabled = true
       yield(configuration)
     end
-=======
-    # Reports an internal error in the Rollbar library. This will be reported within the configured
-    # Rollbar project. We'll first attempt to provide a report including the exception traceback.
-    # If that fails, we'll fall back to a more static failsafe response.
-    def report_internal_error(exception)
-      log_error "[Rollbar] Reporting internal error encountered while sending data to Rollbar."
->>>>>>> f0d38869
 
     def unconfigure
       @configuration = nil
