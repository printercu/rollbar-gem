--- conflicted
+++ resolved
@@ -22,7 +22,6 @@
 end
 
 module Rollbar
-<<<<<<< HEAD
   class Notifier
     MAX_PAYLOAD_SIZE = 128 * 1024 #128kb
     
@@ -39,13 +38,6 @@
         end
       end
     end
-    
-=======
-  MAX_PAYLOAD_SIZE = 128 * 1024 #128kb
-
-  class << self
-    attr_writer :configuration
-    attr_accessor :last_report
 
     # Similar to configure below, but used only internally within the gem
     # to configure it without initializing any of the third party hooks
@@ -53,17 +45,6 @@
       yield(configuration)
     end
 
-    # Configures the gem.
-    #
-    # Call on app startup to set the `access_token` (required) and other config params.
-    # In a Rails app, this is called by `config/initializers/rollbar.rb` which is generated
-    # with `rails generate rollbar access-token-here`
-    #
-    # @example
-    #   Rollbar.configure do |config|
-    #     config.access_token = 'abcdefg'
-    #   end
->>>>>>> 66128bc9
     def configure
       # if configuration.enabled has not been set yet (is still 'nil'), set to true.
       if configuration.enabled.nil?
@@ -106,103 +87,8 @@
     #     Rollbar.log(e)
     #   end
     #
-<<<<<<< HEAD
     # @example
     #   Rollbar.log('This is a simple log message')
-=======
-    # @param exception [Exception] The exception object to report
-    # @param request_data [Hash] Data describing the request. Should be the result of calling
-    #   `rollbar_request_data`.
-    # @param person_data [Hash] Data describing the affected person. Should be the result of calling
-    #   `rollbar_person_data`
-    def report_exception(exception, request_data = nil, person_data = nil, level = nil)
-      if person_data
-        person_id = person_data[Rollbar.configuration.person_id_method.to_sym]
-        return 'ignored' if configuration.ignored_person_ids.include?(person_id)
-      end
-
-      return 'disabled' unless configuration.enabled
-      return 'ignored' if ignored?(exception)
-
-      data = exception_data(exception, level ? level : filtered_level(exception))
-
-      attach_request_data(data, request_data) if request_data
-      data[:person] = person_data if person_data
-
-      @last_report = data
-
-      payload = build_payload(data)
-      schedule_payload(payload)
-      log_instance_link(data)
-      data
-    rescue Exception => e
-      report_internal_error(e)
-      'error'
-    end
-
-    # Reports an arbitrary message to Rollbar
-    #
-    # @example
-    #   Rollbar.report_message("User login failed", 'info', :user_id => 123)
-    #
-    # @param message [String] The message body. This will be used to identify the message within
-    #   Rollbar. For best results, avoid putting variables in the message body; pass them as
-    #   `extra_data` instead.
-    # @param level [String] The level. One of: 'critical', 'error', 'warning', 'info', 'debug'
-    # @param extra_data [Hash] Additional data to include alongside the body. Don't use 'body' as
-    #   it is reserved.
-    def report_message(message, level = 'info', extra_data = {})
-      return 'disabled' unless configuration.enabled
-
-      data = message_data(message, level, extra_data)
-
-      @last_report = data
-
-      payload = build_payload(data)
-      schedule_payload(payload)
-      log_instance_link(data)
-      data
-    rescue Exception => e
-      report_internal_error(e)
-      'error'
-    end
-
-    # Reports an arbitrary message to Rollbar with request and person data
-    #
-    # @example
-    #   Rollbar.report_message_with_request("User login failed", 'info', rollbar_request_data, rollbar_person_data, :foo => 'bar')
-    #
-    # @param message [String] The message body. This will be used to identify the message within
-    #   Rollbar. For best results, avoid putting variables in the message body; pass them as
-    #   `extra_data` instead.
-    # @param level [String] The level. One of: 'critical', 'error', 'warning', 'info', 'debug'
-    # @param request_data [Hash] Data describing the request. Should be the result of calling
-    #   `rollbar_request_data`.
-    # @param person_data [Hash] Data describing the affected person. Should be the result of calling
-    #   `rollbar_person_data`
-    # @param extra_data [Hash] Additional data to include alongside the body. Don't use 'body' as
-    #   it is reserved.
-    def report_message_with_request(message, level = 'info', request_data = nil, person_data = nil, extra_data = {})
-      return 'disabled' unless configuration.enabled
-
-      data = message_data(message, level, extra_data)
-
-      attach_request_data(data, request_data) if request_data
-      data[:person] = person_data if person_data
-
-      @last_report = data
-
-      payload = build_payload(data)
-      schedule_payload(payload)
-      log_instance_link(data)
-      data
-    rescue => e
-      report_internal_error(e)
-      'error'
-    end
-
-    # Turns off reporting for the given block.
->>>>>>> 66128bc9
     #
     # @example
     #   Rollbar.log(e, 'This is a description of the exception')
@@ -267,47 +153,7 @@
         send_payload(payload)
       end
     end
-<<<<<<< HEAD
-    
-=======
-
-    # wrappers around logger methods
-    def log_error(message)
-      begin
-        logger.error message
-      rescue => e
-        puts "[Rollbar] Error logging error:"
-        puts "[Rollbar] #{message}"
-      end
-    end
-
-    def log_info(message)
-      begin
-        logger.info message
-      rescue => e
-        puts "[Rollbar] Error logging info:"
-        puts "[Rollbar] #{message}"
-      end
-    end
-
-    def log_warning(message)
-      begin
-        logger.warn message
-      rescue => e
-        puts "[Rollbar] Error logging warning:"
-        puts "[Rollbar] #{message}"
-      end
-    end
-    def log_debug(message)
-      begin
-        logger.debug message
-      rescue => e
-        puts "[Rollbar] Error logging debug"
-        puts "[Rollbar] #{message}"
-      end
-    end
-
->>>>>>> 66128bc9
+    
     private
 
     def attach_request_data(payload, request_data)
@@ -346,6 +192,7 @@
       payload = build_payload(level, message, exception, extra)
       
       evaluate_payload(payload[:data])
+      enforce_valid_utf8(payload[:data])
       scrub_payload(payload[:data], configuration.scrub_fields)
       
       result = MultiJson.dump(payload)
@@ -539,6 +386,22 @@
       Rollbar::Util::iterate_and_update_hash(payload, scrubber)
     end
     
+    def enforce_valid_utf8(payload)
+      normalizer = Proc.new do |value|
+        if value.is_a?(String)
+          if value.respond_to? :encode
+            value.encode('UTF-8', 'binary', :invalid => :replace, :undef => :replace, :replace => '')
+          else
+            ::Iconv.conv('UTF-8//IGNORE', 'UTF-8', value)
+          end
+        else
+          value
+        end
+      end
+
+      Rollbar::Util::iterate_and_update(payload, normalizer)
+    end
+    
     # Walks the entire payload and truncates string values that
     # are longer than the byte_threshold
     def truncate_payload(payload, byte_threshold)
@@ -605,22 +468,8 @@
       end
     end
 
-<<<<<<< HEAD
     def write_payload(payload)
       log_info '[Rollbar] Writing payload to file'
-=======
-    def schedule_payload(payload)
-      if payload.nil?
-        return
-      end
-
-      log_info '[Rollbar] Scheduling payload'
-
-      if configuration.use_async
-        unless configuration.async_handler
-          configuration.async_handler = method(:default_async_handler)
-        end
->>>>>>> 66128bc9
 
       begin
         unless @file
@@ -636,7 +485,6 @@
       end
     end
 
-<<<<<<< HEAD
     def send_failsafe(message, exception)
       log_error "[Rollbar] Sending failsafe response due to #{message}."
       if exception
@@ -645,42 +493,6 @@
         rescue => e
         end
       end
-=======
-    def build_payload(data)
-      payload = {
-        :access_token => configuration.access_token,
-        :data => data
-      }
-      
-      enforce_valid_utf8(payload)
-      
-      result = MultiJson.dump(payload)
-
-      # Try to truncate strings in the payload a few times if the payload is too big
-      original_size = result.bytesize
-      if original_size > MAX_PAYLOAD_SIZE
-        thresholds = [1024, 512, 256]
-        thresholds.each_with_index do |threshold, i|
-          new_payload = payload.clone
-
-          truncate_payload(new_payload, threshold)
-
-          result = MultiJson.dump(new_payload)
-
-          if result.bytesize <= MAX_PAYLOAD_SIZE
-            break
-          elsif i == thresholds.length - 1
-            final_size = result.bytesize
-            send_failsafe("Could not send payload due to it being too large after truncating attempts. Original size: #{original_size} Final size: #{final_size}", nil)
-            log_error "[Rollbar] Payload too large to be sent: #{MultiJson.dump(payload)}"
-            return
-          end
-        end
-      end
-
-      result
-    end
->>>>>>> 66128bc9
 
       config = configuration
       environment = config.environment
@@ -703,23 +515,6 @@
       rescue => e
         log_error "[Rollbar] Error sending failsafe : #{e}"
       end
-<<<<<<< HEAD
-=======
-
-      data
-    end
-
-    def server_data
-      config = configuration
-
-      data = {
-        :host => Socket.gethostname
-      }
-      data[:root] = config.root.to_s if config.root
-      data[:branch] = config.branch if config.branch
-
-      data
->>>>>>> 66128bc9
     end
 
     def default_async_handler(payload)
@@ -736,7 +531,6 @@
         Thread.new { process_payload(payload) }
       end
     end
-<<<<<<< HEAD
     
     ## Logging
     
@@ -800,104 +594,6 @@
       #else
       #  super
       #end
-=======
-
-    # Reports an internal error in the Rollbar library. This will be reported within the configured
-    # Rollbar project. We'll first attempt to provide a report including the exception traceback.
-    # If that fails, we'll fall back to a more static failsafe response.
-    def report_internal_error(exception)
-      log_error "[Rollbar] Reporting internal error encountered while sending data to Rollbar."
-
-      begin
-        data = exception_data(exception, 'error')
-      rescue => e
-        send_failsafe("error in exception_data", e)
-        return
-      end
-
-      data[:internal] = true
-
-      begin
-        payload = build_payload(data)
-      rescue => e
-        send_failsafe("error in build_payload", e)
-        return
-      end
-
-      begin
-        schedule_payload(payload)
-      rescue => e
-        send_failsafe("error in schedule_payload", e)
-        return
-      end
-
-      begin
-        log_instance_link(data)
-      rescue => e
-        send_failsafe("error logging instance link", e)
-        return
-      end
-    end
-
-    def send_failsafe(message, exception)
-      log_error "[Rollbar] Sending failsafe response due to #{message}."
-      if exception
-        begin
-          log_error "[Rollbar] #{exception.class.name}: #{exception}"
-        rescue => e
-        end
-      end
-
-      config = configuration
-      environment = config.environment
-
-      failsafe_payload = <<-eos
-      {"access_token": "#{config.access_token}",
-       "data": {
-         "level": "error",
-         "environment": "#{config.environment}",
-         "body": { "message": { "body": "Failsafe from rollbar-gem: #{message}" } },
-         "notifier": { "name": "rollbar-gem", "version": "#{VERSION}" },
-         "internal": true,
-         "failsafe": true
-       }
-      }
-      eos
-
-      begin
-        schedule_payload(failsafe_payload)
-      rescue => e
-        log_error "[Rollbar] Error sending failsafe : #{e}"
-      end
-    end
-    
-    def enforce_valid_utf8(payload)
-      normalizer = Proc.new do |value|
-        if value.is_a?(String)
-          if value.respond_to? :encode
-            value.encode('UTF-8', 'binary', :invalid => :replace, :undef => :replace, :replace => '')
-          else
-            ::Iconv.conv('UTF-8//IGNORE', 'UTF-8', value)
-          end
-        else
-          value
-        end
-      end
-
-      Rollbar::Util::iterate_and_update(payload, normalizer)
-    end
-
-    def truncate_payload(payload, byte_threshold)
-      truncator = Proc.new do |value|
-        if value.is_a?(String) and value.bytesize > byte_threshold
-          Rollbar::Util::truncate(value, byte_threshold)
-        else
-          value
-        end
-      end
-
-      Rollbar::Util::iterate_and_update(payload, truncator)
->>>>>>> 66128bc9
     end
   end
 end