require 'spec_helper'


describe HomeController do
  let(:logger_mock) { double("Rails.logger").as_null_object }
  let(:notifier) { Rollbar.notifier }

  before do
    reset_configuration
    preconfigure_rails_notifier
    Rollbar.configure do |config|
      config.access_token = 'aaaabbbbccccddddeeeeffff00001111'
      config.logger = logger_mock
      config.request_timeout = 60
    end
  end

  context "rollbar base_data" do
    it 'should have the Rails environment' do
      data = Rollbar.notifier.send(:build_payload, 'error', 'message', nil, nil)
      data['data'][:environment].should == ::Rails.env
    end

    it 'should have an overridden environment' do
      Rollbar.configure do |config|
        config.environment = 'dev'
      end

      data = Rollbar.notifier.send(:build_payload, 'error', 'message', nil, nil)
      data['data'][:environment].should == 'dev'
    end

    it 'should use the default "unspecified" environment if rails env ends up being empty' do
      old_env, ::Rails.env = ::Rails.env, ''
      preconfigure_rails_notifier

      data = Rollbar.notifier.send(:build_payload, 'error', 'message', nil, nil)
      data['data'][:environment].should == 'unspecified'

      ::Rails.env = old_env
    end
  end

  context "rollbar controller methods with %s requests" % (local? ? 'local' : 'non-local') do
    # TODO run these for a a more-real request
    it "should build valid request data" do
      data = @controller.rollbar_request_data
      data.should have_key(:params)
      data.should have_key(:url)
      data.should have_key(:user_ip)
      data.should have_key(:headers)
      data.should have_key(:session)
      data.should have_key(:method)
      data.should have_key(:route)
    end

    it "should build empty person data when no one is logged-in" do
      data = @controller.rollbar_person_data
      data.should == {}
    end

    context 'rollbar_scrub_headers' do
      it 'should filter authentication by default' do
        headers = {
          'HTTP_AUTHORIZATION' => 'some-user',
          'HTTP_USER_AGENT' => 'spec'
        }

        filtered = controller.send( :rollbar_headers, headers )

        expect(filtered['Authorization']).to match(/\**/)
        expect(filtered['User-Agent']).to be_eql('spec')
      end

      it 'should filter custom headers' do
        Rollbar.configure do |config|
          config.scrub_headers = ['Auth', 'Token']
        end

        headers = {
          'HTTP_AUTH' => 'auth-value',
          'HTTP_TOKEN' => 'token-value',
          'HTTP_CONTENT_TYPE' => 'text/html'
        }

        filtered = controller.send( :rollbar_headers, headers )
        expect(filtered['Auth']).to match(/\**/)
        expect(filtered['Token']).to match(/\**/)
        expect(filtered['Content-Type']).to be_eql('text/html')
      end

    end

    context "rollbar_request_url" do
      it "should build simple http urls" do
        req = controller.request
        req.host = 'rollbar.com'

        controller.send(:rollbar_request_data)[:url].should == 'http://rollbar.com'
      end

      it "should respect forwarded host" do
        req = controller.request
        req.host = '127.0.0.1:8080'
        req.env['HTTP_X_FORWARDED_HOST'] = 'test.com'

        controller.send(:rollbar_request_data)[:url].should == 'http://test.com'
      end

      it "should respect forwarded proto" do
        req = controller.request
        req.host = 'rollbar.com'
        req.env['HTTP_X_FORWARDED_PROTO'] = 'https'

        controller.send(:rollbar_request_data)[:url].should == 'https://rollbar.com'
      end

      it "should respect forwarded port" do
        req = controller.request
        req.host = '127.0.0.1:8080'
        req.env['HTTP_X_FORWARDED_HOST'] = 'test.com'
        req.env['HTTP_X_FORWARDED_PORT'] = '80'

        controller.send(:rollbar_request_data)[:url].should == 'http://test.com'

        req.env['HTTP_X_FORWARDED_PORT'] = '81'
        controller.send(:rollbar_request_data)[:url].should == 'http://test.com:81'
      end
    end

    context "rollbar_user_ip" do
      it "should use X-Real-Ip when set" do
        controller.request.env["HTTP_X_REAL_IP"] = '1.1.1.1'
        controller.request.env["HTTP_X_FORWARDED_FOR"] = '1.2.3.4'
        controller.send(:rollbar_request_data)[:user_ip].should == '1.1.1.1'
      end

      it "should use X-Forwarded-For when set" do
        controller.request.env["HTTP_X_FORWARDED_FOR"] = '1.2.3.4'
        controller.send(:rollbar_request_data)[:user_ip].should == '1.2.3.4'
      end

      it "should use the remote_addr when neither is set" do
        controller.send(:rollbar_request_data)[:user_ip].should == '0.0.0.0'
      end
    end

    context "rollbar_route_params", :type => 'request' do
      it "should save route params in request[:route]" do
        route = controller.send(:rollbar_request_data)[:route]

        route.should have_key(:controller)
        route.should have_key(:action)
        route.should have_key(:format)

        route[:controller].should == 'home'
        route[:action].should == 'index'
      end

      it "should save controller and action in the payload body" do
        post '/report_exception'

        route = controller.send(:rollbar_request_data)[:route]

        route[:controller].should == 'home'
        route[:action].should == 'report_exception'

        Rollbar.last_report.should_not be_nil
        Rollbar.last_report[:context].should == 'home#report_exception'
      end
    end
  end

  context "param_scrubbing", :type => "request" do
    it "should scrub the default scrub_fields" do
      params = {
        :passwd       => "hidden",
        :password     => "hidden",
        :secret       => "hidden",
        :notpass      => "visible",
        :secret_token => "f6805fea1cae0fb79c5e63bbdcd12bc6",
      }

      post '/report_exception', params

      filtered = Rollbar.last_report[:request][:params]

      expect(filtered["passwd"]).to match(/\**/)
      expect(filtered["password"]).to match(/\**/)
      expect(filtered["secret"]).to match(/\**/)
      expect(filtered["notpass"]).to match(/\**/)
      expect(filtered["secret_token"]).to match(/\**/)
    end

    it "should scrub custom scrub_fields" do
      Rollbar.configure do |config|
        config.scrub_fields = [:notpass, :secret]
      end

      params = {
        :passwd => "visible",
        :password => "visible",
        :secret => "hidden",
        :notpass => "hidden"
      }

      post '/report_exception', params

      filtered = Rollbar.last_report[:request][:params]

      filtered["passwd"].should == "visible"
      # config.filter_parameters is set to [:password] in
      # spec/dummyapp/config/application.rb
      expect(filtered["password"]).to match(/\**/)
      expect(filtered["secret"]).to match(/\**/)
      expect(filtered["notpass"]).to match(/\**/)
    end
  end

  describe "GET 'index'" do
    it "should be successful and report two messages" do
      logger_mock.should_receive(:info).with('[Rollbar] Success').twice
      get 'index'
      response.should be_success
    end
  end

  describe "'report_exception'", :type => "request" do
    it "should raise a NameError and report an exception after a GET" do
      logger_mock.should_receive(:info).with('[Rollbar] Success').once

      get '/report_exception'
      response.should be_success
    end

    it "should raise a NameError and have PUT params in the reported exception" do
      logger_mock.should_receive(:info).with('[Rollbar] Success')

      put '/report_exception', :putparam => "putval"

      Rollbar.last_report.should_not be_nil
      Rollbar.last_report[:request][:params]["putparam"].should == "putval"
    end

    context 'using deprecated report_exception' do
      it 'reports the errors successfully' do
        logger_mock.should_receive(:info).with('[Rollbar] Success')

        put '/deprecated_report_exception', :putparam => "putval"

        Rollbar.last_report.should_not be_nil
        Rollbar.last_report[:request][:params]["putparam"].should == "putval"
      end
    end

    it "should raise a NameError and have JSON POST params" do
      logger_mock.should_receive(:info).with('[Rollbar] Success')
      @request.env["HTTP_ACCEPT"] = "application/json"

      params = { :jsonparam => 'jsonval' }.to_json
      post '/report_exception', params, { 'CONTENT_TYPE' => 'application/json' }

      Rollbar.last_report.should_not be_nil
      Rollbar.last_report[:request][:params]['jsonparam'].should == 'jsonval'
    end
  end

  describe "'cause_exception'", :type => "request" do
    it "should raise an uncaught exception and report a message" do
      logger_mock.should_receive(:info).with('[Rollbar] Success').once

      expect { get '/cause_exception' }.to raise_exception
    end

    context 'show_exceptions' do
      before(:each) do
        if Dummy::Application.respond_to? :env_config
          config = Dummy::Application.env_config
        else
          config = Dummy::Application.env_defaults
        end

        config['action_dispatch.show_exceptions'] = true
      end

      after(:each) do
        if Dummy::Application.respond_to? :env_config
          config = Dummy::Application.env_config
        else
          config = Dummy::Application.env_defaults
        end

        config['action_dispatch.show_exceptions'] = false
      end

      it "middleware should catch the exception and only report to rollbar once" do
        logger_mock.should_receive(:info).with('[Rollbar] Success').once

        get '/cause_exception'
      end

      it 'should not fail if the controller doesnt contain the person method' do
        Rollbar.configure do |config|
          config.person_method = 'invalid_method'
        end

        get '/cause_exception'
      end

      context 'with logged user' do
        let(:user) do
          User.create(:email => 'foo@bar.com',
                      :username => 'the_username')
        end

        before { cookies[:session_id] = user.id }

        it 'sends the current user data' do
          put '/report_exception', 'foo' => 'bar'

          person_data = Rollbar.last_report[:person]

          expect(person_data[:id]).to be_eql(user.id)
          expect(person_data[:email]).to be_eql(user.email)
          expect(person_data[:username]).to be_eql(user.username)
        end
      end
    end
  end

  context 'with routing errors', :type => :request do
    it 'raises a RoutingError exception' do
      expect { get '/foo/bar', :foo => :bar }.to raise_exception

      report = Rollbar.last_report
      expect(report[:request][:params]['foo']).to be_eql('bar')
    end
  end

  context 'with ip parsing raising error' do
    it 'raise a IpSpoofAttackError exception' do
      controller.request.env['action_dispatch.remote_ip'] = GetIpRaising.new

      expect do
        expect(controller.send(:rollbar_request_data)[:user_ip]).to be_nil
      end.not_to raise_exception(GetIpRaising::IpSpoofAttackError)
    end
  end

  context 'with file uploads',:type => "request" do
    let(:file1) { fixture_file_upload('spec/fixtures/file1') }
    let(:file2) { fixture_file_upload('spec/fixtures/file2') }

    context 'with a single upload' do
      it "saves attachment data" do
        expect { post '/file_upload', :upload => file1 }.to raise_exception

        upload_param = Rollbar.last_report[:request][:params]['upload']

        expect(upload_param).to have_key(:filename)
        expect(upload_param).to have_key(:type)
        expect(upload_param).to have_key(:name)
        expect(upload_param).to have_key(:head)

        expect(upload_param[:tempfile]).to be_eql("Skipped value of class 'Tempfile'")
      end
    end

    context 'with multiple uploads', :type => :request do
      it "saves attachment data for all uploads" do
        expect { post '/file_upload', :upload => [file1, file2] }.to raise_exception
        sent_params = Rollbar.last_report[:request][:params]['upload']

        expect(sent_params).to be_kind_of(Array)
        expect(sent_params).to have(2).items
      end
    end
  end

  context 'with session data', :type => :request do
    before { get '/set_session_data' }
    it 'reports the session data' do
      expect { get '/use_session_data' }.to raise_exception

      session_data = Rollbar.last_report[:request][:session]

      expect(session_data['some_value']).to be_eql('this-is-a-cool-value')
    end
  end

<<<<<<< HEAD
  context 'with json ACCEPT header', :type => 'request' do
    let(:params) { { :foo => :bar } }

    it 'parses the correct headers' do
      post '/report_exception', params, { 'ACCEPT' => 'application/vnd.github.v3+json' }

      expect(Rollbar.last_report[:request][:params]['foo']).to be_eql('bar')
=======
  context 'with params to be scrubed from URL', :type => :request do
    next unless Rollbar::LanguageSupport.can_scrub_url?

    before do
      Rollbar.configure do |config|
        config.scrub_fields = [:password]
      end
    end

    let(:headers) do
      {
        'ORIGINAL_FULLPATH' => '/cause_exception?password=my-secret-password'
      }
    end

    it 'scrubs sensible data from URL' do
      expect { get '/cause_exception', { :password => 'my-secret-password' }, headers }.to raise_exception

      request_data = Rollbar.last_report[:request]

      expect(request_data[:url]).to match('http:\/\/www.example.com\/cause_exception\?password=\*{3,8}')
>>>>>>> de666e51
    end
  end

  after(:each) do
    Rollbar.configure do |config|
      config.logger = ::Rails.logger
    end
  end

end<|MERGE_RESOLUTION|>--- conflicted
+++ resolved
@@ -388,7 +388,6 @@
     end
   end
 
-<<<<<<< HEAD
   context 'with json ACCEPT header', :type => 'request' do
     let(:params) { { :foo => :bar } }
 
@@ -396,7 +395,9 @@
       post '/report_exception', params, { 'ACCEPT' => 'application/vnd.github.v3+json' }
 
       expect(Rollbar.last_report[:request][:params]['foo']).to be_eql('bar')
-=======
+    end
+  end
+
   context 'with params to be scrubed from URL', :type => :request do
     next unless Rollbar::LanguageSupport.can_scrub_url?
 
@@ -418,7 +419,6 @@
       request_data = Rollbar.last_report[:request]
 
       expect(request_data[:url]).to match('http:\/\/www.example.com\/cause_exception\?password=\*{3,8}')
->>>>>>> de666e51
     end
   end
 
