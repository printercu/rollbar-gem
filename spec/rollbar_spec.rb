--- conflicted
+++ resolved
@@ -12,7 +12,6 @@
 end
 
 describe Rollbar do
-<<<<<<< HEAD
   let(:notifier) { Rollbar.notifier }
   context 'Notifier' do
     context 'log' do
@@ -23,9 +22,8 @@
           e
         end
       end
-=======
+
   let(:configuration) { Rollbar.configuration }
->>>>>>> f0d38869
 
       it 'should report a simple message' do
         expect(notifier).to receive(:report).with('error', 'test message', nil, nil)
@@ -1190,16 +1188,7 @@
         }
       end
 
-<<<<<<< HEAD
       Rollbar.error(exception)
-=======
-      Rollbar.report_exception(@exception)
-
-      Rollbar.configure do |config|
-        config.use_async = false
-        config.async_handler = Rollbar.default_async_handler
-      end
->>>>>>> f0d38869
     end
 
     # We should be able to send String payloads, generated
@@ -1315,16 +1304,7 @@
           config.use_sucker_punch
         end
 
-<<<<<<< HEAD
         Rollbar.error(exception)
-=======
-        Rollbar.report_exception(@exception)
-
-        Rollbar.configure do |config|
-          config.use_async = false
-          config.async_handler = Rollbar.default_async_handler
-        end
->>>>>>> f0d38869
       end
     end
 
@@ -1344,165 +1324,7 @@
           config.async_handler = handler
         end
 
-<<<<<<< HEAD
         Rollbar.error(exception)
-=======
-        Rollbar.report_exception(@exception)
-
-        Rollbar.configure do |config|
-          config.use_async = false
-          config.async_handler = Rollbar.default_async_handler
-        end
-      end
-    end
-  end
-
-  context 'message_data' do
-    before(:each) do
-      configure
-      @message_body = "This is a test"
-      @level = 'debug'
-    end
-
-    it 'should build a message' do
-      data = Rollbar.send(:message_data, @message_body, @level, {})
-      data[:body][:message][:body].should == @message_body
-      data[:level].should == @level
-      data[:custom].should be_nil
-    end
-
-    it 'should accept extra_data' do
-      user_id = 123
-      name = "Tester"
-
-      data = Rollbar.send(:message_data, @message_body, 'info',
-                            :user_id => user_id, :name => name)
-
-      data[:level].should == 'info'
-      message = data[:body][:message]
-      message[:body].should == @message_body
-      message[:user_id].should == user_id
-      message[:name].should == name
-    end
-
-    it 'should build a message with custom data when configured' do
-      Rollbar.configure do |config|
-        config.custom_data_method = lambda { {:foo => "bar", :hello => [1, 2, 3]} }
-      end
-
-      data = Rollbar.send(:message_data, @message_body, @level, {})
-
-      data[:level].should == @level
-      data[:body][:message][:body].should == @message_body
-      data[:custom].should_not be_nil
-      data[:custom][:foo].should == "bar"
-      data[:custom][:hello][2].should == 3
-
-      Rollbar.configure do |config|
-        config.custom_data_method = nil
-      end
-    end
-  end
-
-  describe '.exception_data' do
-    before(:each) do
-      configure
-      begin
-        foo = bar
-      rescue => e
-        @exception = e
-      end
-    end
-
-    it 'should accept force_level' do
-      level = 'critical'
-      data = Rollbar.send(:exception_data, @exception, level)
-      data[:level].should == level
-    end
-
-    it 'should build valid exception data' do
-      data = Rollbar.send(:exception_data, @exception)
-
-      data[:level].should_not be_nil
-      data[:custom].should be_nil
-
-      trace = data[:body][:trace]
-
-      frames = trace[:frames]
-      frames.should be_a_kind_of(Array)
-      frames.each do |frame|
-        frame[:filename].should be_a_kind_of(String)
-        frame[:lineno].should be_a_kind_of(Fixnum)
-        if frame[:method]
-          frame[:method].should be_a_kind_of(String)
-        end
-      end
-
-      # should be NameError, but can be NoMethodError sometimes on rubinius 1.8
-      # http://yehudakatz.com/2010/01/02/the-craziest-fing-bug-ive-ever-seen/
-      trace[:exception][:class].should match(/^(NameError|NoMethodError)$/)
-      trace[:exception][:message].should match(/^(undefined local variable or method `bar'|undefined method `bar' on an instance of)/)
-    end
-
-    it 'should include custom data when configured' do
-      Rollbar.configure do |config|
-        config.custom_data_method = lambda { {:foo => "baz", :hello => [4, 5, 6]} }
-      end
-
-      data = Rollbar.send(:exception_data, @exception)
-      data[:body][:trace].should_not be_nil
-      data[:custom][:foo].should == "baz"
-      data[:custom][:hello][2].should == 6
-
-      Rollbar.configure do |config|
-        config.custom_data_method = nil
-      end
-    end
-
-    context 'with nested exceptions' do
-      let(:crashing_code) do
-        proc do
-          begin
-            begin
-              fail CauseException.new('the cause')
-            rescue
-              fail StandardError.new('the error')
-            end
-          rescue => e
-            e
-          end
-        end
-      end
-      let(:rescued_exception) { crashing_code.call }
-
-      if Exception.instance_methods.include?(:cause)
-        it 'sends the two exceptions in the trace_chain attribute' do
-          data = Rollbar.send(:exception_data, rescued_exception)
-          body = data[:body]
-
-          body[:trace].should be_nil
-          body[:trace_chain].should be_kind_of(Array)
-
-          chain = body[:trace_chain]
-          chain[0][:exception][:class].should match(/StandardError/)
-          chain[0][:exception][:message].should match(/the error/)
-
-          chain[1][:exception][:class].should match(/CauseException/)
-          chain[1][:exception][:message].should match(/the cause/)
-        end
-
-      else
-        it 'sends only the last exception in the trace attribute' do
-          data = Rollbar.send(:exception_data, rescued_exception)
-          body = data[:body]
-
-          body[:trace].should be_kind_of(Hash)
-          body[:trace_chain].should be_nil
-
-          body[:trace][:exception][:class].should match(/StandardError/)
-          body[:trace][:exception][:message].should match(/the error/)
-        end
->>>>>>> f0d38869
       end
     end
   end
